--- conflicted
+++ resolved
@@ -95,24 +95,6 @@
     };
 
     //------------------------------------------------------------------------------
-<<<<<<< HEAD
-=======
-    // read from pipe or command
-    let rx_item = if !io::stdin().is_terminal() {
-        let rx_item = cmd_collector.borrow().of_bufread(BufReader::new(std::io::stdin()));
-        Some(rx_item)
-    } else {
-        None
-    };
-
-    //------------------------------------------------------------------------------
-    // filter mode
-    if opts.filter.is_some() {
-        return Ok(filter(&bin_options, &opts, rx_item)?);
-    }
-
-    //------------------------------------------------------------------------------
->>>>>>> 1a09c664
     // output
 
     let Some(result) = (match opts.tmux {
