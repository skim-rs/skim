--- conflicted
+++ resolved
@@ -1,4 +1,3 @@
-<<<<<<< HEAD
 # Changelog
 
 ## [Unreleased]
@@ -13,9 +12,6 @@
 ### Contributors
 
 * @LoricAndre
-# Changelog
-=======
->>>>>>> adc4298f
 
 ## [0.16.2](https://github.com/skim-rs/skim/compare/v0.16.1...v0.16.2) (2025-04-26)
 
