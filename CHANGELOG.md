--- conflicted
+++ resolved
@@ -2,11 +2,8 @@
 
 All notable changes to this project will be documented in this file.
 
-<<<<<<< HEAD
+
 ## [0.17.3]
-=======
-## [unreleased]
->>>>>>> d36b67fb
 
 ### 🐛 Bug Fixes
 
