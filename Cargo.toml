--- conflicted
+++ resolved
@@ -32,12 +32,7 @@
 vte = "0.13.0"
 fuzzy-matcher = "0.3.7"
 rayon = "1.5.3"
-<<<<<<< HEAD
-derive_builder = "0.11.2"
-=======
 derive_builder = "0.20.2"
-bitflags = "1.3.2"
->>>>>>> 17c38c54
 timer = "0.2.0"
 chrono = "0.4.22"
 crossbeam = "0.8.2"
