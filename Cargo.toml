[workspace]
members = [
  "e2e",
  "skim",
  "skim-tuikit",
  "skim-common",
  "xtask"
]
resolver = "2"
default-members = ["skim"]

[profile.release]
lto = true

[workspace.dependencies]
beef = "0.5.2"
bitflags = "1.3.2"
chrono = "0.4.40"
<<<<<<< HEAD
clap = "4.5.37"
clap_complete = "4.5.50"
=======
clap = "4.5.38"
clap_complete = "4.5.49"
>>>>>>> 97f09721
clap_complete_fig = "4.5.2"
clap_complete_nushell = "4.5.5"
clap_mangen = "0.2.26"
crossbeam = "0.8.2"
defer-drop = "1.3.0"
derive_builder = "0.20.2"
env_logger = "0.11.6"
fuzzy-matcher = "0.3.7"
indexmap = "2.8.0"
lazy_static = "1.2.0"
log = "0.4.27"
nix = { version = "0.29.0", default-features = false, features = ["fs"]}
rand = "0.9.0"
rayon = "1.5.3"
regex = "1.6.0"
shell-quote = "0.7.2"
shlex = "1.1.0"
tempfile = "3.19.1"
term = "0.7"
time = "0.3.41"
timer = "0.2.0"
unicode-width = "0.2.0"
vte = "0.15.0"
which = "7.0.2"<|MERGE_RESOLUTION|>--- conflicted
+++ resolved
@@ -16,13 +16,8 @@
 beef = "0.5.2"
 bitflags = "1.3.2"
 chrono = "0.4.40"
-<<<<<<< HEAD
-clap = "4.5.37"
+clap = "4.5.38"
 clap_complete = "4.5.50"
-=======
-clap = "4.5.38"
-clap_complete = "4.5.49"
->>>>>>> 97f09721
 clap_complete_fig = "4.5.2"
 clap_complete_nushell = "4.5.5"
 clap_mangen = "0.2.26"
