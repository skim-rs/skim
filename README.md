<p align="center">
  <a href="https://crates.io/crates/skim">
    <img src="https://img.shields.io/crates/v/skim.svg" alt="Crates.io" />
  </a>
  <a href="https://github.com/lotabout/skim/actions?query=workflow%3A%22Build+%26+Test%22">
    <img src="https://github.com/lotabout/skim/workflows/Build%20&%20Test/badge.svg" alt="Build & Test" />
  </a>
  <a href="https://repology.org/project/skim/versions">
    <img src="https://repology.org/badge/tiny-repos/skim.svg" alt="Packaging status" />
  </a>
  <a href="https://discord.gg/23PuxttufP">
    <img alt="Skim Discord" src="https://img.shields.io/discord/1031830957432504361?label=&color=7389d8&labelColor=6a7ec2&logoColor=ffffff&logo=discord" />
  </a>
</p>

> Life is short, skim!

Half of our life is spent on navigation: files, lines, commands… You need skim!
It is a general fuzzy finder that saves you time.

[![skim demo](https://asciinema.org/a/pIfwazaM0mTHA8F7qRbjrqOnm.svg)](https://asciinema.org/a/pIfwazaM0mTHA8F7qRbjrqOnm)

skim provides a single executable: `sk`. Basically anywhere you would want to use
`grep`, try `sk` instead.

# Table of contents

- [Installation](#installation)
- [Usage](#usage)
    - [As Filter](#as-filter)
    - [As Interactive Interface](#as-interactive-interface)
    - [Key Bindings](#key-bindings)
    - [Search Syntax](#search-syntax)
    - [Exit code](#exit-code)
- [Customization](#customization)
    - [Keymap to redefine](#keymap)
    - [Sort Criteria](#sort-criteria)
    - [Color Scheme](#color-scheme)
    - [Misc](#misc)
- [Advance Topics](#advance-topics)
    - [Interactive Mode](#interactive-mode)
    - [Executing external programs](#executing-external-programs)
    - [Preview Window](#preview-window)
    - [Fields Support](#fields-support)
    - [Use as a Library](#use-as-a-library)
- [FAQ](#faq)
    - [How to ignore files?](#how-to-ignore-files)
    - [Some files are not shown in vim plugin](#some-files-are-not-shown-in-vim-plugin)
- [Differences to fzf](#differences-to-fzf)
- [How to contribute](#how-to-contribute)

# Installation

The skim project contains several components:

1. `sk` executable -- the core.
2. `sk-tmux` -- script for launching `sk` in a tmux pane.
3. Vim/Nvim plugin -- to call `sk` inside Vim/Nvim. check [skim.vim](https://github.com/lotabout/skim.vim) for more Vim support.

## Package Managers

<<<<<<< HEAD
| Distribution   | Package Manager   | Command                   |
| -------------- | ----------------- | ------------------------- |
| macOS          | Homebrew          | `brew install sk`         |
| macOS          | MacPorts          | `sudo port install skim`  |
| Fedora         | dnf               | `dnf install skim`        |
| Alpine         | apk               | `apk add skim`            |
| Arch           | pacman            | `pacman -S skim`          |
| Guix           | guix              | `guix install skim`       |
=======
| Distribution   | Package Manager   | Command                      |
| -------------- | ----------------- | ---------------------------- |
| macOS          | Homebrew          | `brew install sk`            |
| macOS          | MacPorts          | `sudo port install skim`     |
| Fedora         | dnf               | `dnf install skim`           |
| Alpine         | apk               | `apk add skim`               |
| Arch           | pacman            | `pacman -S skim`             |
| Gentoo         | Portage           | `emerge --ask app-misc/skim` |
>>>>>>> e0cd6483

See [repology](https://repology.org/project/skim/versions) for a comprehensive overview of package availability.


## Install as Vim plugin

Via vim-plug (recommended):

```vim
Plug 'lotabout/skim', { 'dir': '~/.skim', 'do': './install' }
```

## Hard Core

Any of the following applies:

- Using Git
    ```sh
    $ git clone --depth 1 git@github.com:lotabout/skim.git ~/.skim
    $ ~/.skim/install
    ```
- Using Binary: directly [download the sk executable](https://github.com/lotabout/skim/releases).
- Install from [crates.io](https://crates.io/): `cargo install skim`
- Build Manually
    ```sh
    $ git clone --depth 1 git@github.com:lotabout/skim.git ~/.skim
    $ cd ~/.skim
    $ cargo install
    $ cargo build --release
    $ # put the resulting `target/release/sk` executable on your PATH.
    ```

# Usage

skim can be used as a general filter (like `grep`) or as an interactive
interface for invoking commands.

## As filter

Try the following

```bash
# directly invoke skim
sk

# or pipe some input to it: (press TAB key select multiple items with -m enabled)
vim $(find . -name "*.rs" | sk -m)
```
The above command will allow you to select files with ".rs" extension and open
the ones you selected in Vim.

## As Interactive Interface

`skim` can invoke other commands dynamically. Normally you would want to
integrate it with [grep](https://www.gnu.org/software/grep/),
[ack](https://github.com/petdance/ack2),
[ag](https://github.com/ggreer/the_silver_searcher), or
[rg](https://github.com/BurntSushi/ripgrep) for searching contents in a
project directory:

```sh
# works with grep
sk --ansi -i -c 'grep -rI --color=always --line-number "{}" .'
# works with ack
sk --ansi -i -c 'ack --color "{}"'
# works with ag
sk --ansi -i -c 'ag --color "{}"'
# works with rg
sk --ansi -i -c 'rg --color=always --line-number "{}"'
```

![interactive mode demo](https://cloud.githubusercontent.com/assets/1527040/21603930/655d859a-d1db-11e6-9fec-c25099d30a12.gif)

## Key Bindings

Some commonly used key bindings:

| Key               | Action                                     |
|------------------:|--------------------------------------------|
| Enter             | Accept (select current one and quit)       |
| ESC/Ctrl-G        | Abort                                      |
| Ctrl-P/Up         | Move cursor up                             |
| Ctrl-N/Down       | Move cursor Down                           |
| TAB               | Toggle selection and move down (with `-m`) |
| Shift-TAB         | Toggle selection and move up (with `-m`)   |

For full list of key bindings, check out the [man
page](https://github.com/lotabout/skim/blob/master/man/man1/sk.1) (`man sk`).

## Search Syntax

`skim` borrowed `fzf`'s syntax for matching items:

| Token    | Match type                 | Description                       |
|----------|----------------------------|-----------------------------------|
| `text`   | fuzzy-match                | items that match `text`           |
| `^music` | prefix-exact-match         | items that start with `music`     |
| `.mp3$`  | suffix-exact-match         | items that end with `.mp3`        |
| `'wild`  | exact-match (quoted)       | items that include `wild`         |
| `!fire`  | inverse-exact-match        | items that do not include `fire`  |
| `!.mp3$` | inverse-suffix-exact-match | items that do not end with `.mp3` |

`skim` also supports the combination of tokens.

- Whitespace has the meaning of `AND`. With the term `src main`, `skim` will search
    for items that match **both** `src` and `main`.
- ` | ` means `OR` (note the spaces around `|`). With the term `.md$ |
    .markdown$`, `skim` will search for items ends with either `.md` or
    `.markdown`.
- `OR` has higher precedence. So `readme .md$ | .markdown$` is grouped into
    `readme AND (.md$ OR .markdown$)`.

In case that you want to use regular expressions, `skim` provides `regex` mode:

```sh
sk --regex
```

You can switch to `regex` mode dynamically by pressing `Ctrl-R` (Rotate Mode).

## exit code

| Exit Code | Meaning                           |
|-----------|-----------------------------------|
| 0         | Exit normally                     |
| 1         | No Match found                    |
| 130       | Abort by Ctrl-C/Ctrl-G/ESC/etc... |

# Customization

The doc here is only a preview, please check the man page (`man sk`) for a full
list of options.

## Keymap

Specify the bindings with comma separated pairs (no space allowed), example:

```sh
sk --bind 'alt-a:select-all,alt-d:deselect-all'
```

Additionally, use `+` to concatenate actions, such as `execute-silent(echo {} | pbcopy)+abort`.

See the _KEY BINDINGS_ section of the man page for details.

## Sort Criteria

There are five sort keys for results: `score, index, begin, end, length`, you can
specify how the records are sorted by `sk --tiebreak score,index,-begin` or any
other order you want.

## Color Scheme

It is a high chance that you are a better artist than me. Luckily you won't
be stuck with the default colors, `skim` supports customization of the color scheme.

```sh
--color=[BASE_SCHEME][,COLOR:ANSI]
```

The configuration of colors starts with the name of the base color scheme,
followed by custom color mappings. For example:


```sh
sk --color=current_bg:24
sk --color=light,fg:232,bg:255,current_bg:116,info:27
```

See `--color` option in the man page for details.

## Misc

- `--ansi`: to parse ANSI color codes (e.g., `\e[32mABC`) of the data source
- `--regex`: use the query as regular expression to match the data source

# Advanced Topics

## Interactive mode

With "interactive mode", you could invoke command dynamically. Try out:

```sh
sk --ansi -i -c 'rg --color=always --line-number "{}"'
```

How it works?

![skim's interactive mode](https://user-images.githubusercontent.com/1527040/53381293-461ce380-39ab-11e9-8e86-7c3bbfd557bc.png)

- Skim could accept two kinds of source: command output or piped input
- Skim has two kinds of prompts: A query prompt to specify the query pattern and a
    command prompt to specify the "arguments" of the command
- `-c` is used to specify the command to execute while defaults to `SKIM_DEFAULT_COMMAND`
- `-i` is to tell skim open command prompt on startup, which will show `c>` by default.

If you want to further narrow down the results returned by the command, press
`Ctrl-Q` to toggle interactive mode.

## Executing external programs

You can set up key bindings for starting external processes without leaving skim (`execute`, `execute-silent`).

```sh
# Press F1 to open the file with less without leaving skim
# Press CTRL-Y to copy the line to clipboard and aborts skim (requires pbcopy)
sk --bind 'f1:execute(less -f {}),ctrl-y:execute-silent(echo {} | pbcopy)+abort'
```

## Preview Window

This is a great feature of fzf that skim borrows. For example, we use 'ag' to
find the matched lines, once we narrow down to the target lines, we want to
finally decide which lines to pick by checking the context around the line.
`grep` and `ag` has an option `--context`, skim can do better with preview
window. For example:

```sh
sk --ansi -i -c 'ag --color "{}"' --preview "preview.sh {}"
```

(Note the [preview.sh](https://github.com/junegunn/fzf.vim/blob/master/bin/preview.sh) is a script to print the context given filename:lines:columns)
You got things like this:

![preview demo](https://user-images.githubusercontent.com/1527040/30677573-0cee622e-9ebf-11e7-8316-c741324ecb3a.png)

### How does it work?

If the preview command is given by the `--preview` option, skim will replace the
`{}` with the current highlighted line surrounded by single quotes, call the
command to get the output, and print the output on the preview window.

Sometimes you don't need the whole line for invoking the command. In this case
you can use `{}`, `{1..}`, `{..3}` or `{1..5}` to select the fields. The
syntax is explained in the section "Fields Support".

Last, you might want to configure the position of preview windows, use
`--preview-window`.
- `--preview-window up:30%` to put the window in the up position with height
    30% of the total height of skim.
- `--preview-window left:10:wrap`, to specify the `wrap` allows the preview
    window to wrap the output of the preview command.
- `--preview-window wrap:hidden` to hide the preview window at startup, later
    it can be shown by the action `toggle-preview`.

## Fields support

Normally only plugin users need to understand this.

For example, you have the data source with the format:

```sh
<filename>:<line number>:<column number>
```

However, you want to search `<filename>` only when typing in queries. That
means when you type `21`, you want to find a `<filename>` that contains `21`,
but not matching line number or column number.

You can use `sk --delimiter ':' --nth 1` to achieve this.

Also you can use `--with-nth` to re-arrange the order of fields.

**Range Syntax**

- `<num>` -- to specify the `num`-th fields, starting with 1.
- `start..` -- starting from the `start`-th fields, and the rest.
- `..end` -- starting from the `0`-th field, all the way to `end`-th field,
    including `end`.
- `start..end` -- starting from `start`-th field, all the way to `end`-th
    field, including `end`.

## Use as a library

Skim can be used as a library in your Rust crates.

First, add skim into your `Cargo.toml`:

```toml
[dependencies]
skim = "*"
```

Then try to run this simple example:

```rust
extern crate skim;
use skim::prelude::*;
use std::io::Cursor;

pub fn main() {
    let options = SkimOptionsBuilder::default()
        .height(Some("50%"))
        .multi(true)
        .build()
        .unwrap();

    let input = "aaaaa\nbbbb\nccc".to_string();

    // `SkimItemReader` is a helper to turn any `BufRead` into a stream of `SkimItem`
    // `SkimItem` was implemented for `AsRef<str>` by default
    let item_reader = SkimItemReader::default();
    let items = item_reader.of_bufread(Cursor::new(input));

    // `run_with` would read and show items from the stream
    let selected_items = Skim::run_with(&options, Some(items))
        .map(|out| out.selected_items)
        .unwrap_or_else(|| Vec::new());

    for item in selected_items.iter() {
        print!("{}{}", item.output(), "\n");
    }
}
```

Given an `Option<SkimItemReceiver>`, skim will read items accordingly, do its
job and bring us back the user selection including the selected items, the
query, etc. Note that:

- `SkimItemReceiver` is `crossbeam::channel::Receiver<Arc<dyn SkimItem>>`
- If it is none, it will invoke the given command and read items from command output
- Otherwise, it will read the items from the (crossbeam) channel.

Trait `SkimItem` is provided to customize how a line could be displayed,
compared and previewed. It is implemented by default for `AsRef<str>`

Plus, `SkimItemReader` is a helper to convert a `BufRead` into
`SkimItemReceiver` (we can easily turn a `File` for `String` into `BufRead`).
So that you could deal with strings or files easily.

Check more examples under [examples/](https://github.com/lotabout/skim/tree/master/examples) directory.

# FAQ

## How to ignore files?

Skim invokes `find .` to fetch a list of files for filtering. You can override
that by setting the environment variable `SKIM_DEFAULT_COMMAND`. For example:

```sh
$ SKIM_DEFAULT_COMMAND="fd --type f || git ls-tree -r --name-only HEAD || rg --files || find ."
$ sk
```

You could put it in your `.bashrc` or `.zshrc` if you like it to be default.

## Some files are not shown in Vim plugin

If you use the Vim plugin and execute the `:SK` command, you might find some
of your files not shown.

As described in [#3](https://github.com/lotabout/skim/issues/3), in the Vim
plugin, `SKIM_DEFAULT_COMMAND` is set to the command by default:

```vim
let $SKIM_DEFAULT_COMMAND = "git ls-tree -r --name-only HEAD || rg --files || ag -l -g \"\" || find ."
```

That means, the files not recognized by git will not shown. Either override the
default with `let $SKIM_DEFAULT_COMMAND = ''` or find the missing file by
yourself.

# Differences to fzf

[fzf](https://github.com/junegunn/fzf) is a command-line fuzzy finder written
in Go and [skim](https://github.com/lotabout/skim) tries to implement a new one
in Rust!

This project is written from scratch. Some decisions of implementation are
different from fzf. For example:

1. `skim` is a binary as well as a library while fzf is only a binary.
2. `skim` has an interactive mode.
3. `skim` supports pre-selection
4. The fuzzy search algorithm is different.
5. ~~UI of showing matched items. `fzf` will show only the range matched while
   `skim` will show each character matched.~~ (fzf has this now)
6. ~~`skim`'s range syntax is Git style~~: now it is the same with fzf.

# How to contribute

[Create new issues](https://github.com/lotabout/skim/issues/new) if you meet any bugs
or have any ideas. Pull requests are warmly welcomed.

# Troubleshooting

## No line feed issues with nix , FreeBSD, termux

If you encounter display issues like:

```bash
$ for n in {1..10}; do echo "$n"; done | sk
  0/10 0/0.> 10/10  10  9  8  7  6  5  4  3  2> 1
```

For example

- https://github.com/lotabout/skim/issues/412
- https://github.com/lotabout/skim/issues/455

You need to set TERMINFO or TERMINFO_DIRS to the path to a correct terminfo database path

For example, with termux, you can add in your bashr:

```
export TERMINFO=/data/data/com.termux/files/usr/share/terminfo
```<|MERGE_RESOLUTION|>--- conflicted
+++ resolved
@@ -59,7 +59,6 @@
 
 ## Package Managers
 
-<<<<<<< HEAD
 | Distribution   | Package Manager   | Command                   |
 | -------------- | ----------------- | ------------------------- |
 | macOS          | Homebrew          | `brew install sk`         |
@@ -67,17 +66,9 @@
 | Fedora         | dnf               | `dnf install skim`        |
 | Alpine         | apk               | `apk add skim`            |
 | Arch           | pacman            | `pacman -S skim`          |
+| Gentoo         | Portage           | `emerge --ask app-misc/skim` |
 | Guix           | guix              | `guix install skim`       |
-=======
-| Distribution   | Package Manager   | Command                      |
-| -------------- | ----------------- | ---------------------------- |
-| macOS          | Homebrew          | `brew install sk`            |
-| macOS          | MacPorts          | `sudo port install skim`     |
-| Fedora         | dnf               | `dnf install skim`           |
-| Alpine         | apk               | `apk add skim`               |
-| Arch           | pacman            | `pacman -S skim`             |
-| Gentoo         | Portage           | `emerge --ask app-misc/skim` |
->>>>>>> e0cd6483
+
 
 See [repology](https://repology.org/project/skim/versions) for a comprehensive overview of package availability.
 
