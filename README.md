--- conflicted
+++ resolved
@@ -54,13 +54,8 @@
 The skim project contains several components:
 
 1. `sk` executable -- the core.
-<<<<<<< HEAD
 2. **DEPRECATED in favor of `sk --tmux`** `sk-tmux` -- script for launching `sk` in a tmux pane.
 3. Vim/Nvim plugin -- to call `sk` inside Vim/Nvim. check [skim.vim](https://github.com/lotabout/skim.vim) for more Vim support.
-=======
-2. `sk-tmux` -- script for launching `sk` in a tmux pane.
-3. Vim/Nvim plugin -- to call `sk` inside Vim/Nvim. check [skim.vim](https://github.com/skim-rs/skim.vim) for more Vim support.
->>>>>>> 63f4e336
 
 ## Package Managers
 
