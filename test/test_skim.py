#!/usr/bin/env python3
# -*- coding: utf-8 -*-

# The integration test of skim
# Modeled after fzf's test: https://github.com/junegunn/fzf/blob/master/test/test_go.rb

import subprocess
import unittest
import os
import time
import re
import inspect
import sys
import pathlib

INPUT_RECORD_SEPARATOR = '\n'
DEFAULT_TIMEOUT = 3000

SCRIPT_PATH = os.path.realpath(__file__)
BASE = os.path.expanduser(os.path.join(os.path.dirname(SCRIPT_PATH), '..'))
os.chdir(BASE)
SK = f"SKIM_DEFAULT_OPTIONS= SKIM_DEFAULT_COMMAND= {BASE}/target/release/sk"


def now_mills():
    return int(round(time.time() * 1000))


def wait(func, timeout_handler=None):
    since = now_mills()
    while now_mills() - since < DEFAULT_TIMEOUT:
        time.sleep(0.02)
        ret = func()
        if ret is not None and ret:
            return
    if timeout_handler is not None:
        timeout_handler()
    raise BaseException('Timeout on wait')


class Shell(object):
    """The shell configurations for tmux tests"""

    def __init__(self):
        super(Shell, self).__init__()

    def unsets():
        return 'unset SKIM_DEFAULT_COMMAND SKIM_DEFAULT_OPTIONS;'

    def bash():
        return 'PS1= PROMPT_COMMAND= bash --rcfile None'

    def zsh():
        return 'PS1= PROMPT_COMMAND= HISTSIZE=100 zsh -f'


class Key(object):
    """Represent a key to send to tmux"""

    def __init__(self, key):
        super(Key, self).__init__()
        self.key = key

    def __repr__(self):
        return self.key


class Ctrl(Key):
    """Represent a control key"""

    def __init__(self, key):
        super(Ctrl, self).__init__(key)

    def __repr__(self):
        return f'C-{self.key.upper()}'


class Alt(Key):
    """Represent an alt key"""

    def __init__(self, key):
        super(Alt, self).__init__(key)

    def __repr__(self):
        return f'M-{self.key}'


class TmuxOutput(list):
    """A list that contains the output of tmux"""
    # match the status line
    # normal:  `| 10/219 [2]               8/0.`
    # inline:  `> query < 10/219 [2]       8/0.`
    # preview: `> query < 10/219 [2]       8/0.│...`
    RE = re.compile(
        r'(?:^|[^<-]*). ([0-9]+)/([0-9]+)(?:/[A-Z]*)?(?: \[([0-9]+)\])? *([0-9]+)/(-?[0-9]+)(\.)?(?: │)? *$')

    def __init__(self, iteratable=[]):
        super(TmuxOutput, self).__init__(iteratable)
        self._counts = None

    def counts(self):
        if self._counts is not None:
            return self._counts

        # match_count item_count select_count item_cursor matcher_stopped
        ret = (0, 0, 0, 0, 0, '.')
        for line in self:
            mat = TmuxOutput.RE.match(line)
            if mat is not None:
                ret = mat.groups()
                break
        self._counts = ret
        return ret

    def match_count(self):
        count = self.counts()[0]
        return int(count) if count is not None else None

    def item_count(self):
        count = self.counts()[1]
        return int(count) if count is not None else None

    def select_count(self):
        count = self.counts()[2]
        return int(count) if count is not None else None

    def item_index(self):
        count = self.counts()[3]
        return int(count) if count is not None else None

    def hscroll(self):
        count = self.counts()[4]
        return int(count) if count is not None else None

    def matcher_stopped(self):
        return self.counts()[5] != '.'

    def ready_with_lines(self, lines):
        return self.item_count() == lines and self.matcher_stopped()

    def ready_with_matches(self, matches):
        return self.match_count() == matches and self.matcher_stopped()

    def any_include(self, val):
        if hasattr(re, '_pattern_type') and isinstance(val, re._pattern_type):
            def method(l): return val.match(l)
        if hasattr(re, 'Pattern') and isinstance(val, re.Pattern):
            def method(l): return val.match(l)
        else:
            def method(l): return l.find(val) >= 0
        for line in self:
            if method(line):
                return True
        return False


class Tmux(object):
    TEMPNAME = '/tmp/skim-test.txt'

    """Object to manipulate tmux and get result"""

    def __init__(self, shell='bash'):
        super(Tmux, self).__init__()

        if shell == 'bash':
            shell_cmd = Shell.unsets() + Shell.bash()
        elif shell == 'zsh':
            shell_cmd = Shell.unsets() + Shell.zsh()
        else:
            raise BaseException('unknown shell')

        self.win = self._go("new-window", "-d", "-P",
                            "-F", "#I", f"{shell_cmd}")[0]
        self._go("set-window-option", "-t",
                 f"{self.win}", "pane-base-index", "0")
        self.lines = int(subprocess.check_output(
            'tput lines', shell=True).decode('utf8').strip())

    def _go(self, *args, **kwargs):
        """Run tmux command and return result in list of strings (lines)

        :returns: List<String>
        """
        ret = subprocess.check_output(["tmux"] + list(args))
        return ret.decode('utf8').split(INPUT_RECORD_SEPARATOR)

    def kill(self):
        self._go("kill-window", "-t", f"{self.win}", stderr=subprocess.DEVNULL)

    def send_keys(self, *args, pane=None):
        if pane is not None:
            self._go('select-window', '-t', f'{self.win}')
            target = '{self.win}.{pane}'
        else:
            target = self.win

        for key in args:
            if key is None:
                continue
            else:
                self._go('send-keys', '-t', f'{target}', f'{key}')
            time.sleep(0.01)

    def paste(self, content):
        subprocess.run(["tmux", "setb", f"{content}", ";",
                        "pasteb", "-t", f"{self.win}", ";",
                        "send-keys", "-t", f"{self.win}", "Enter"])

    def capture(self, pane=0):
        def save_capture():
            try:
                self._go('capture-pane', '-t',
                         f'{self.win}.{pane}', stderr=subprocess.DEVNULL)
                self._go("save-buffer",
                         f"{Tmux.TEMPNAME}", stderr=subprocess.DEVNULL)
                return True
            except subprocess.CalledProcessError as ex:
                return False

        if os.path.exists(Tmux.TEMPNAME):
            os.remove(Tmux.TEMPNAME)

        wait(save_capture)
        with open(Tmux.TEMPNAME) as fp:
            content = fp.read()
            return TmuxOutput(content.rstrip().split(INPUT_RECORD_SEPARATOR))

    def until(self, predicate, refresh=False, pane=0, debug_info=None):
        def wait_callback():
            lines = self.capture()
            pred = predicate(lines)
            if pred:
                self.send_keys(Ctrl('l') if refresh else None)
            return pred

        def timeout_handler():
            lines = self.capture()
            print(lines)
            if debug_info:
                print(debug_info)
        wait(wait_callback, timeout_handler)

    def prepare(self):
        try:
            self.send_keys(Ctrl('u'), Key('hello'))
            self.until(lambda lines: lines[-1].endswith('hello'))
        except Exception as e:
            raise e
        self.send_keys(Ctrl('u'))


class TestBase(unittest.TestCase):
    TEMPNAME = '/tmp/output'

    def __init__(self, *args, **kwargs):
        super(TestBase, self).__init__(*args, **kwargs)
        self._temp_suffix = 0

    def tempname(self):
        curframe = inspect.currentframe()
        frames = inspect.getouterframes(curframe)

        names = [f.function for f in frames if f.function.startswith('test_')]
        fun_name = names[0] if len(names) > 0 else 'test'

        return '-'.join((TestBase.TEMPNAME, fun_name, str(self._temp_suffix)))

    def writelines(self, path, lines):
        if os.path.exists(path):
            os.remove(path)

        with open(path, 'w') as fp:
            fp.writelines(lines)

    def readonce(self):
        path = self.tempname()
        try:
            wait(lambda: os.path.exists(path))
            with open(path) as fp:
                return fp.read()
        finally:
            if os.path.exists(path):
                os.remove(path)
            self._temp_suffix += 1
            self.tmux.prepare()

    def sk(self, *opts):
        tmp = self.tempname()
        return f'{SK} {" ".join(map(str, opts))} > {tmp}.tmp; mv {tmp}.tmp {tmp}'

    def command_until(self, until_predicate, sk_options, stdin="echo -e 'a1\\na2\\na3'"):
        command_keys = stdin + " | " + self.sk(*sk_options)
        self.tmux.send_keys(command_keys)
        self.tmux.send_keys(Key("Enter"))
        self.tmux.until(until_predicate,
                        debug_info="SK args: {}".format(sk_options))
        self.tmux.send_keys(Key('Enter'))


class TestSkim(TestBase):
    def setUp(self):
        self.tmux = Tmux()

    def tearDown(self):
        self.tmux.kill()
        pass

    def test_vanilla(self):
        self.tmux.send_keys(Key(f'seq 1 100000 | {self.sk()}'), Key('Enter'))
        self.tmux.until(lambda lines: re.match(
            r'^>', lines[-1]) and re.match(r'^  100000', lines[-2]))
        lines = self.tmux.capture()
        self.assertEqual('  2', lines[-4])
        self.assertEqual('> 1', lines[-3])
        self.assertTrue(re.match('^  100000/100000 *0', lines[-2]))
        self.assertEqual('>',   lines[-1])

        # testing basic key binding
        self.tmux.send_keys(Key('99'))
        self.tmux.until(lambda ls: ls[-2].startswith('  8146/100000'))
        self.tmux.until(lambda ls: ls[-1].startswith('> 99'))

        self.tmux.send_keys(Ctrl('a'), Key('1'))
        self.tmux.until(lambda ls: ls[-2].startswith('  856/100000'))
        self.tmux.until(lambda ls: ls[-1].startswith('> 199'))

        self.tmux.send_keys(Ctrl('f'), Key('3'))
        self.tmux.until(lambda ls: ls[-2].startswith('  46/100000'))
        self.tmux.until(lambda ls: ls[-1].startswith('> 1939'))

        self.tmux.send_keys(Ctrl('b'), Ctrl('h'))
        self.tmux.until(lambda ls: ls[-2].startswith('  856/100000'))
        self.tmux.until(lambda ls: ls[-1].startswith('> 139'))

        self.tmux.send_keys(Ctrl('e'), Ctrl('b'))
        self.tmux.send_keys(Ctrl('k'))
        self.tmux.until(lambda ls: ls[-4].startswith('> 1390'))
        self.tmux.until(lambda ls: ls[-3].startswith('  139'))

        self.tmux.send_keys(Key('Tab'))
        self.tmux.until(lambda ls: ls[-4].startswith('  1390'))
        self.tmux.until(lambda ls: ls[-3].startswith('> 139'))

        self.tmux.send_keys(Key('BTab'))
        self.tmux.until(lambda ls: ls[-4].startswith('> 1390'))
        self.tmux.until(lambda ls: ls[-3].startswith('  139'))

        lines = self.tmux.capture()
        self.assertEqual('> 1390', lines[-4])
        self.assertEqual('  139', lines[-3])
        self.assertTrue(lines[-2].startswith('  856/100000'))
        self.assertEqual('> 139',   lines[-1])

        self.tmux.send_keys(Key('Enter'))
        self.assertEqual('1390', self.readonce().strip())

    def test_default_command(self):
        self.tmux.send_keys(self.sk().replace(
            'SKIM_DEFAULT_COMMAND=', "SKIM_DEFAULT_COMMAND='echo hello'"))
        self.tmux.send_keys(Key('Enter'))
        self.tmux.until(lambda lines: lines.ready_with_matches(1))
        self.tmux.send_keys(Key('Enter'))
        self.assertEqual('hello', self.readonce().strip())

    def test_key_bindings(self):
        self.tmux.send_keys(f"{SK} -q 'foo bar foo-bar'", Key('Enter'))
        self.tmux.until(lambda lines: lines[-1].startswith('>'))

        # Ctrl-A
        self.tmux.send_keys(Ctrl('a'), Key('('))
        self.tmux.until(lambda lines: lines[-1] == '> (foo bar foo-bar')

        # Meta-F
        self.tmux.send_keys(Alt('f'), Key(')'))
        self.tmux.until(lambda lines: lines[-1] == '> (foo) bar foo-bar')

        # CTRL-B
        self.tmux.send_keys(Ctrl('b'), 'var')
        self.tmux.until(lambda lines: lines[-1] == '> (foovar) bar foo-bar')

        # Left, CTRL-D
        self.tmux.send_keys(Key('Left'), Key('Left'), Ctrl('d'))
        self.tmux.until(lambda lines: lines[-1] == '> (foovr) bar foo-bar')

        # # META-BS
        self.tmux.send_keys(Alt('BSpace'))
        self.tmux.until(lambda lines: lines[-1] == '> (r) bar foo-bar')

        # # # CTRL-Y
        self.tmux.send_keys(Ctrl('y'), Ctrl('y'))
        self.tmux.until(lambda lines: lines[-1] == '> (foovfoovr) bar foo-bar')

        # META-B
        self.tmux.send_keys(Alt('b'), Key('Space'), Key('Space'))
        self.tmux.until(
            lambda lines: lines[-1] == '> (  foovfoovr) bar foo-bar')

        # CTRL-F / Right
        self.tmux.send_keys(Ctrl('f'), Key('Right'), '/')
        self.tmux.until(
            lambda lines: lines[-1] == '> (  fo/ovfoovr) bar foo-bar')

        # CTRL-H / BS
        self.tmux.send_keys(Ctrl('h'), Key('BSpace'))
        self.tmux.until(
            lambda lines: lines[-1] == '> (  fovfoovr) bar foo-bar')

        # CTRL-E
        self.tmux.send_keys(Ctrl('e'), 'baz')
        self.tmux.until(
            lambda lines: lines[-1] == '> (  fovfoovr) bar foo-barbaz')

        # CTRL-U
        self.tmux.send_keys(Ctrl('u'))
        self.tmux.until(lambda lines: lines[-1] == '>')

        # CTRL-Y
        self.tmux.send_keys(Ctrl('y'))
        self.tmux.until(
            lambda lines: lines[-1] == '> (  fovfoovr) bar foo-barbaz')

        # CTRL-W
        self.tmux.send_keys(Ctrl('w'), 'bar-foo')
        self.tmux.until(
            lambda lines: lines[-1] == '> (  fovfoovr) bar bar-foo')

        # # META-D
        self.tmux.send_keys(Alt('b'), Alt('b'), Alt('d'), Ctrl('a'), Ctrl('y'))
        self.tmux.until(
            lambda lines: lines[-1] == '> bar(  fovfoovr) bar -foo')

        # CTRL-M
        self.tmux.send_keys(Ctrl('m'))
        self.tmux.until(lambda lines: not lines[-1].startswith('>'))

    def test_key_bindings_interactive(self):
        self.tmux.send_keys(
            f"{SK} -i --cmd-query 'foo bar foo-bar'", Key('Enter'))
        self.tmux.until(lambda lines: lines[-1].startswith('c>'))

        # Ctrl-A
        self.tmux.send_keys(Ctrl('a'), Key('('))
        self.tmux.until(lambda lines: lines[-1] == 'c> (foo bar foo-bar')

        # Meta-F
        self.tmux.send_keys(Alt('f'), Key(')'))
        self.tmux.until(lambda lines: lines[-1] == 'c> (foo) bar foo-bar')

        # CTRL-B
        self.tmux.send_keys(Ctrl('b'), 'var')
        self.tmux.until(lambda lines: lines[-1] == 'c> (foovar) bar foo-bar')

        # Left, CTRL-D
        self.tmux.send_keys(Key('Left'), Key('Left'), Ctrl('d'))
        self.tmux.until(lambda lines: lines[-1] == 'c> (foovr) bar foo-bar')

        # # META-BS
        self.tmux.send_keys(Alt('BSpace'))
        self.tmux.until(lambda lines: lines[-1] == 'c> (r) bar foo-bar')

        # # # CTRL-Y
        self.tmux.send_keys(Ctrl('y'), Ctrl('y'))
        self.tmux.until(
            lambda lines: lines[-1] == 'c> (foovfoovr) bar foo-bar')

        # META-B
        self.tmux.send_keys(Alt('b'), Key('Space'), Key('Space'))
        self.tmux.until(
            lambda lines: lines[-1] == 'c> (  foovfoovr) bar foo-bar')

        # CTRL-F / Right
        self.tmux.send_keys(Ctrl('f'), Key('Right'), '/')
        self.tmux.until(
            lambda lines: lines[-1] == 'c> (  fo/ovfoovr) bar foo-bar')

        # CTRL-H / BS
        self.tmux.send_keys(Ctrl('h'), Key('BSpace'))
        self.tmux.until(
            lambda lines: lines[-1] == 'c> (  fovfoovr) bar foo-bar')

        # CTRL-E
        self.tmux.send_keys(Ctrl('e'), 'baz')
        self.tmux.until(
            lambda lines: lines[-1] == 'c> (  fovfoovr) bar foo-barbaz')

        # CTRL-U
        self.tmux.send_keys(Ctrl('u'))
        self.tmux.until(lambda lines: lines[-1] == 'c>')

        # CTRL-Y
        self.tmux.send_keys(Ctrl('y'))
        self.tmux.until(
            lambda lines: lines[-1] == 'c> (  fovfoovr) bar foo-barbaz')

        # CTRL-W
        self.tmux.send_keys(Ctrl('w'), 'bar-foo')
        self.tmux.until(
            lambda lines: lines[-1] == 'c> (  fovfoovr) bar bar-foo')

        # # META-D
        self.tmux.send_keys(Alt('b'), Alt('b'), Alt('d'), Ctrl('a'), Ctrl('y'))
        self.tmux.until(
            lambda lines: lines[-1] == 'c> bar(  fovfoovr) bar -foo')

        # CTRL-M
        self.tmux.send_keys(Ctrl('m'))
        self.tmux.until(lambda lines: not lines[-1].startswith('c>'))

    def test_read0(self):
        nfiles = subprocess.check_output(
            "find .", shell=True).decode("utf-8").strip().split("\n")
        num_of_files = len(nfiles)

        self.tmux.send_keys(f"find . | {self.sk()}", Key('Enter'))
        self.tmux.until(lambda lines: lines.ready_with_lines(num_of_files))
        self.tmux.send_keys(Key('Enter'))

        orig = self.readonce().strip()

        self.tmux.send_keys(
            f"find . -print0 | {self.sk('--read0')}", Key('Enter'))
        self.tmux.until(lambda lines: lines.ready_with_lines(num_of_files))
        self.tmux.send_keys(Key('Enter'))

        self.assertEqual(orig, self.readonce().strip())

    def test_print0(self):
        self.tmux.send_keys(
            f"echo -e 'a\\nb' | {self.sk('-m', '--print0')}", Key('Enter'))
        self.tmux.until(lambda lines: lines.ready_with_lines(2))
        self.tmux.send_keys(Key('BTab'), Key('BTab'), Key('Enter'))

        lines = self.readonce().strip()
        self.assertEqual(lines, 'a\0b\0')

        self.tmux.send_keys(
            f"echo -e 'a\\naa\\nb' | {self.sk('-f a', '--print0')}", Key('Enter'))

        lines = self.readonce().strip()
        self.assertEqual(lines, 'a\0aa\0')

    def test_with_nth_preview(self):
        sk_command = self.sk(
            "--delimiter ','", '--with-nth 2..', '--preview', "'echo X{1}Y'")
        self.tmux.send_keys(
            "echo -e 'field1,field2,field3,field4' |" + sk_command, Key('Enter'))
        self.tmux.until(lambda lines: lines.any_include("Xfield1Y"))
        self.tmux.send_keys(Key('Enter'))

    def test_with_nth(self):
        # fields, expected
        tests = [
            ('1', 'field1,'),
            ('2', 'field2,'),
            ('3', 'field3,'),
            ('4', 'field4'),
            ('5', ''),
            ('-1', 'field4'),
            ('-2', 'field3,'),
            ('-3', 'field2,'),
            ('-4', 'field1,'),
            ('-5', ''),
            ('2..', 'field2,field3,field4'),
            ('..3', 'field1,field2,field3,'),
            ('2..3', 'field2,field3,'),
            ('3..2', ''),
        ]

        for field, expected in tests:
            sk_command = self.sk("--delimiter ','", f'--with-nth={field}')
            self.tmux.send_keys(
                "echo -e 'field1,field2,field3,field4' |" + sk_command, Key('Enter'))
            self.tmux.until(lambda lines: lines.ready_with_lines(1))
            lines = self.tmux.capture()
            self.tmux.send_keys(Key('Enter'))
            self.assertEqual(f'> {expected}'.strip(), lines[-3])

    def test_nth(self):
        # fields, query, match_count(0/1)
        tests = [
            ('1', 'field1', 1),
            ('1', 'field2', 0),
            ('-1', 'field4', 1),
            ('-1', 'field3', 0),
            ('-5', 'f', 0),
            ('2..', 'field2', 1),
            ('2..', 'field4', 1),
            ('..3', 'field1', 1),
            ('..3', 'field3,', 1),
            ('2..3', '2,3', 1),
            ('3..2', 'f', 0),
        ]

        for field, query, count in tests:
            sk_command = self.sk(f"--delimiter ',' --nth={field} -q {query}")
            self.tmux.send_keys(
                "echo -e 'field1,field2,field3,field4' |" + sk_command, Key('Enter'))
            self.tmux.until(lambda lines: lines.ready_with_lines(1))
            self.tmux.send_keys(Key('Enter'))

    def test_print_query(self):
        self.tmux.send_keys(
            f"seq 1 1000 | {self.sk('-q 10', '--print-query')}", Key('Enter'))
        self.tmux.until(lambda lines: lines.ready_with_lines(1000))
        self.tmux.send_keys(Key('Enter'))

        lines = self.readonce().strip()
        self.assertEqual(lines, '10\n10')

    def test_print_cmd(self):
        self.tmux.send_keys(
            f"seq 1 1000 | {self.sk('--cmd-query 10', '--print-cmd')}", Key('Enter'))
        self.tmux.until(lambda lines: lines.ready_with_lines(1000))
        self.tmux.send_keys(Key('Enter'))

        lines = self.readonce().strip()
        self.assertEqual(lines, '10\n1')

    def test_print_cmd_and_query(self):
        self.tmux.send_keys(
            f"seq 1 1000 | {self.sk('-q 10', '--cmd-query cmd', '--print-cmd', '--print-query')}", Key('Enter'))
        self.tmux.until(lambda lines: lines.ready_with_lines(1000))
        self.tmux.send_keys(Key('Enter'))

        lines = self.readonce().strip()
        self.assertEqual(lines, '10\ncmd\n10')

    def test_hscroll(self):
        # XXXXXXXXXXXXXXXXX..
        self.tmux.send_keys(f"cat <<EOF | {self.sk('-q b')}", Key('Enter'))
        self.tmux.send_keys(f"b{'a'*1000}", Key('Enter'))
        self.tmux.send_keys(f"EOF", Key('Enter'))
        self.tmux.until(lambda lines: lines.ready_with_lines(1))
        self.tmux.until(lambda lines: lines[-3].endswith('..'))
        self.tmux.send_keys(Key('Enter'))

        # ..XXXXXXXXXXXXXXXXXM
        self.tmux.send_keys(f"cat <<EOF | {self.sk('-q b')}", Key('Enter'))
        self.tmux.send_keys(f"{'a'*1000}b", Key('Enter'))
        self.tmux.send_keys(f"EOF", Key('Enter'))
        self.tmux.until(lambda lines: lines.ready_with_lines(1))
        self.tmux.until(lambda lines: lines[-3].endswith('b'))
        self.tmux.send_keys(Key('Enter'))

        # ..XXXXXXXMXXXXXXX..
        self.tmux.send_keys(f"cat <<EOF | {self.sk('-q b')}", Key('Enter'))
        self.tmux.send_keys(f"{'a'*1000}b{'a'*1000}", Key('Enter'))
        self.tmux.send_keys(f"EOF", Key('Enter'))
        self.tmux.until(lambda lines: lines.ready_with_lines(1))
        self.tmux.until(lambda lines: lines[-3].startswith('> ..'))
        self.tmux.until(lambda lines: lines[-3].endswith('..'))
        self.tmux.send_keys(Key('Enter'))

    def test_no_hscroll(self):
        self.tmux.send_keys(
            f"cat <<EOF | {self.sk('-q b', '--no-hscroll')}", Key('Enter'))
        self.tmux.send_keys(f"{'a'*1000}b", Key('Enter'))
        self.tmux.send_keys(f"EOF", Key('Enter'))
        self.tmux.until(lambda lines: lines.ready_with_lines(1))
        self.tmux.until(lambda lines: lines[-3].startswith('> a'))
        self.tmux.send_keys(Key('Enter'))

    def test_tabstop(self):
        self.tmux.send_keys(f"echo -e 'a\\tb' | {self.sk()}", Key('Enter'))
        self.tmux.until(lambda lines: lines.ready_with_lines(1))
        self.tmux.until(lambda lines: lines[-3].startswith('> a       b'))
        self.tmux.send_keys(Key('Enter'))

        self.tmux.send_keys(
            f"echo -e 'a\\tb' | {self.sk('--tabstop 1')}", Key('Enter'))
        self.tmux.until(lambda lines: lines.ready_with_lines(1))
        self.tmux.until(lambda lines: lines[-3].startswith('> a b'))
        self.tmux.send_keys(Key('Enter'))

        self.tmux.send_keys(
            f"echo -e 'aa\\tb' | {self.sk('--tabstop 2')}", Key('Enter'))
        self.tmux.until(lambda lines: lines.ready_with_lines(1))
        self.tmux.until(lambda lines: lines[-3].startswith('> aa  b'))
        self.tmux.send_keys(Key('Enter'))

        self.tmux.send_keys(
            f"echo -e 'aa\\tb' | {self.sk('--tabstop 3')}", Key('Enter'))
        self.tmux.until(lambda lines: lines.ready_with_lines(1))
        self.tmux.until(lambda lines: lines[-3].startswith('> aa b'))
        self.tmux.send_keys(Key('Enter'))

        self.tmux.send_keys(
            f"echo -e 'a\\tb' | {self.sk('--tabstop 4')}", Key('Enter'))
        self.tmux.until(lambda lines: lines.ready_with_lines(1))
        self.tmux.until(lambda lines: lines[-3].startswith('> a   b'))
        self.tmux.send_keys(Key('Enter'))

    def test_inline_info(self):
        INLINE_INFO_SEP = " <"
        # the dot  accounts for spinner
        RE = re.compile(r'[^0-9]*([0-9]+)/([0-9]+)(?: \[([0-9]+)\])?')
        self.tmux.send_keys(
            f"echo -e 'a1\\na2\\na3\\na4' | {self.sk('--inline-info')}", Key('Enter'))
        self.tmux.until(lambda lines: lines.match_count()
                        == lines.item_count())
        self.tmux.send_keys("a")
        self.tmux.until(lambda lines: lines[-1].find(INLINE_INFO_SEP) != -1)
        lines = self.tmux.capture()
        self.tmux.send_keys(Key('Enter'))
        query_line = lines[-1]
        bef, after = query_line.split(INLINE_INFO_SEP)
        mat = RE.match(after)
        self.assertTrue(mat is not None)
        ret = tuple(map(lambda x: int(x) if x is not None else 0, mat.groups()))
        self.assertEqual(len(ret), 3)
        self.assertEqual((bef, ret[0], ret[1], ret[2]), ("> a ", 4, 4, 0))

        # test that inline info is does not overwrite query
        self.tmux.send_keys(
            f"echo -e 'a1\\nabcd2\\nabcd3\\nabcd4' | {self.sk('--inline-info')}", Key('Enter'))
        self.tmux.until(lambda lines: lines.ready_with_lines(4))
        self.tmux.send_keys("bc", Ctrl("a"), "a")
        self.tmux.until(lambda lines: lines[-1].find(INLINE_INFO_SEP) != -1 and
                        lines[-1].split(INLINE_INFO_SEP)[0] == "> abc ")
        self.tmux.send_keys(Key('Enter'))

    def test_header(self):
        self.command_until(sk_options=['--header', 'hello'],
                           until_predicate=lambda lines: lines[-3].find("hello") != -1)

        self.command_until(sk_options=['--inline-info', '--header', 'hello'],
                           until_predicate=lambda lines: lines[-2].find("hello") != -1)

        self.command_until(sk_options=['--reverse', '--inline-info', '--header', 'hello'],
                           until_predicate=lambda lines: lines[1].find("hello") != -1)

        self.command_until(sk_options=['--reverse', '--header', 'hello'],
                           until_predicate=lambda lines: lines[2].find("hello") != -1)

    def test_header_lines(self):
        self.command_until(sk_options=['--header-lines', '1'],
                           until_predicate=lambda lines: lines[-3].find("  a1") != -1)

        self.command_until(sk_options=['--header-lines', '4'],
                           until_predicate=lambda lines: lines[-5].find("  a3") != -1)

        self.command_until(sk_options=['--inline-info', '--header-lines', '1'],
                           until_predicate=lambda lines: lines[-2].find("  a1") != -1)

        self.command_until(sk_options=['--reverse', '--inline-info', '--header-lines', '1'],
                           until_predicate=lambda lines: lines[1].find("  a1") != -1)

        self.command_until(sk_options=['--reverse', '--header-lines', '1'],
                           until_predicate=lambda lines: lines[2].find("  a1") != -1)

    def test_reserved_options(self):
        options = [
            '--extended',
            '--literal',
            '--no-mouse',
            '--cycle',
            '--hscroll-off=10',
            '--filepath-word',
            '--jump-labels=CHARS',
            '--border',
            '--inline-info',
            '--header=STR',
            '--header-lines=1',
            '--no-bold',
            '--history-size=10',
            '--sync',
            '--no-sort',
            # --select-1
            '--select-1',
            '-1',
            # --exit-0
            '--exit-0',
            '-0']
        for opt in options:
            self.command_until(sk_options=[opt], until_predicate=find_prompt)

    def test_multiple_option_values_should_be_accepted(self):
        # normally we'll put some default options to SKIM_DEFAULT_OPTIONS and override it in command
        # line. this test will ensure multiple values are accepted.

        options = [
            '--bind=ctrl-a:cancel --bind ctrl-b:cancel',
            '--expect=ctrl-a --expect=ctrl-v',
            '--tiebreak=begin --tiebreak=score',
            '--cmd asdf --cmd find',
            '--query asdf -q xyz',
            '--delimiter , --delimiter . -d ,',
            '--nth 1,2 --nth=1,3 -n 1,3',
            '--with-nth 1,2 --with-nth=1,3',
            '-I {} -I XX',
            '--color base --color light',
            '--margin 30% --margin 0',
            '--min-height 30% --min-height 10',
            '--height 30% --height 10',
            '--preview "ls {}" --preview "cat {}"',
            '--preview-window up --preview-window down',
            '--multi -m',
            '--no-multi --no-multi',
            '--tac --tac',
            '--ansi --ansi',
            '--exact -e',
            '--regex --regex',
            '--literal --literal',
            '--no-mouse --no-mouse',
            '--cycle --cycle',
            '--no-hscroll --no-hscroll',
            '--filepath-word --filepath-word',
            '--border --border',
            '--inline-info --inline-info',
            '--no-bold --no-bold',
            '--print-query --print-query',
            '--print-cmd --print-cmd',
            '--print0 --print0',
            '--sync --sync',
            '--extended --extended',
            '--no-sort --no-sort',
            '--select-1 --select-1',
            '--exit-0 --exit-0',
        ]
        for opt in options:
            self.command_until(sk_options=[opt], until_predicate=find_prompt)

        options = [
            ('--prompt a --prompt b -p c',
             lambda lines: lines[-1].startswith("c")),
            ('-i --cmd-prompt a --cmd-prompt b',
             lambda lines: lines[-1].startswith("b")),
            ('-i --cmd-query asdf --cmd-query xyz',
             lambda lines: lines[-1].startswith("c> xyz")),
            ('--interactive -i', lambda lines: find_prompt(lines, interactive=True)),
            ('--reverse --reverse', lambda lines: find_prompt(lines, reverse=True))
        ]
        for opt, pred in options:
            self.command_until(sk_options=[opt], until_predicate=pred)

        self.command_until(
            stdin="echo -e a\\0b", sk_options=['--read0 --read0'], until_predicate=find_prompt)

    def test_single_quote_of_preview_command(self):
        # echo "'\"ABC\"'" | sk --preview="echo X{}X" => X'"ABC"'X
        echo_command = '''echo "'\\"ABC\\"'" | '''
        sk_command = self.sk('--preview=\"echo X{}X\"')
        command = echo_command + sk_command
        self.tmux.send_keys(command, Key('Enter'))
        self.tmux.until(lambda lines: lines.any_include('''X'"ABC"'X'''))

        # echo "'\"ABC\"'" | sk --preview="echo X\{}X" => X{}X
        echo_command = '''echo "'\\"ABC\\"'" | '''
        sk_command = self.sk('--preview=\"echo X\\{}X\"')
        command = echo_command + sk_command
        self.tmux.send_keys(command, Key('Enter'))
        self.tmux.until(lambda lines: lines.any_include('''X{}X'''))

    def test_ansi_and_read0(self):
        """should keep the NULL character, see #142"""
        self.tmux.send_keys(
            f"echo -e 'a\\0b' | {self.sk('--ansi')}", Key('Enter'))
        self.tmux.until(lambda lines: lines.ready_with_lines(1))
        self.tmux.send_keys(Key('Enter'))
        output = ":".join("{:02x}".format(ord(c)) for c in self.readonce())
        self.assertTrue(output.find("61:00:62:0a") >= 0)

    def test_smart_case_fuzzy(self):
        """should behave correctly on case, #219"""

        # smart case
        self.tmux.send_keys(f"echo -e 'aBcXyZ' | {self.sk('')}", Key('Enter'))
        self.tmux.until(lambda lines: lines.ready_with_lines(1))
        self.tmux.send_keys(Key('abc'))
        self.tmux.until(lambda lines: lines.ready_with_matches(1))
        self.tmux.send_keys(Ctrl('u'), Key('aBc'))
        self.tmux.until(lambda lines: lines.ready_with_matches(1))
        self.tmux.send_keys(Ctrl('u'), Key('ABc'))
        self.tmux.until(lambda lines: lines.ready_with_matches(0))

    def test_smart_case_exact(self):
        """should behave correctly on case, #219"""

        # smart case
        self.tmux.send_keys(f"echo -e 'aBcXyZ' | {self.sk('')}", Key('Enter'))
        self.tmux.until(lambda lines: lines.ready_with_lines(1))
        self.tmux.send_keys(Key("'abc"))
        self.tmux.until(lambda lines: lines.ready_with_matches(1))
        self.tmux.send_keys(Ctrl('u'), Key("'aBc"))
        self.tmux.until(lambda lines: lines.ready_with_matches(1))
        self.tmux.send_keys(Ctrl('u'), Key("'ABc"))
        self.tmux.until(lambda lines: lines.ready_with_matches(0))

    def test_ignore_case_fuzzy(self):
        """should behave correctly on case, #219"""

        # ignore case
        self.tmux.send_keys(
            f"echo -e 'aBcXyZ' | {self.sk('--case ignore')}", Key('Enter'))
        self.tmux.until(lambda lines: lines.ready_with_lines(1))
        self.tmux.send_keys(Key('abc'))
        self.tmux.until(lambda lines: lines.ready_with_matches(1))
        self.tmux.send_keys(Ctrl('u'), Key('aBc'))
        self.tmux.until(lambda lines: lines.ready_with_matches(1))
        self.tmux.send_keys(Ctrl('u'), Key('ABc'))
        self.tmux.until(lambda lines: lines.ready_with_matches(1))

    def test_ignore_case_exact(self):
        """should behave correctly on case, #219"""

        # ignore case
        self.tmux.send_keys(
            f"echo -e 'aBcXyZ' | {self.sk('--case ignore')}", Key('Enter'))
        self.tmux.until(lambda lines: lines.ready_with_lines(1))
        self.tmux.send_keys(Key("'abc"))
        self.tmux.until(lambda lines: lines.ready_with_matches(1))
        self.tmux.send_keys(Ctrl('u'), Key("'aBc"))
        self.tmux.until(lambda lines: lines.ready_with_matches(1))
        self.tmux.send_keys(Ctrl('u'), Key("'ABc"))
        self.tmux.until(lambda lines: lines.ready_with_matches(1))

    def test_respect_case_fuzzy(self):
        """should behave correctly on case, #219"""

        # respect case
        self.tmux.send_keys(
            f"echo -e 'aBcXyZ' | {self.sk('--case respect')}", Key('Enter'))
        self.tmux.until(lambda lines: lines.ready_with_lines(1))
        self.tmux.send_keys(Key('abc'))
        self.tmux.until(lambda lines: lines.ready_with_matches(0))

    def test_respect_case_exact(self):
        """should behave correctly on case, #219"""

        # respect case
        self.tmux.send_keys(
            f"echo -e 'aBcXyZ' | {self.sk('--case respect')}", Key('Enter'))
        self.tmux.until(lambda lines: lines.ready_with_lines(1))
        self.tmux.send_keys(Key("'abc"))
        self.tmux.until(lambda lines: lines.ready_with_matches(0))

    def test_query_history(self):
        """query history should work"""

        history_file = f'{self.tempname()}.history'

        self.tmux.send_keys(
            f"echo -e 'a\nb\nc' > {history_file}", Key('Enter'))
        history_mtime = os.stat(history_file).st_mtime

        self.tmux.send_keys(
            f"echo -e 'a\nb\nc' | {self.sk('--history', history_file)}", Key('Enter'))
        self.tmux.until(lambda lines: lines.ready_with_lines(3))
        self.tmux.send_keys(Ctrl('p'))
        self.tmux.until(lambda lines: lines.ready_with_matches(1))
        self.tmux.until(lambda lines: lines[-3].startswith('> c'))
        self.tmux.send_keys(Ctrl('p'))
        self.tmux.until(lambda lines: lines.ready_with_matches(1))
        self.tmux.until(lambda lines: lines[-3].startswith('> b'))
        self.tmux.send_keys('b')
        self.tmux.until(lambda lines: lines.ready_with_matches(0))
        self.tmux.send_keys(Ctrl('p'))
        self.tmux.until(lambda lines: lines.ready_with_matches(1))
        self.tmux.until(lambda lines: lines[-3].startswith('> a'))

        self.tmux.send_keys(Ctrl('n'))
        self.tmux.until(lambda lines: lines.ready_with_matches(0))
        self.tmux.until(lambda lines: lines[-1].startswith('> bb'))
        self.tmux.send_keys(Ctrl('n'))
        self.tmux.until(lambda lines: lines.ready_with_matches(1))
        self.tmux.until(lambda lines: lines[-1].startswith('> c'))

        self.tmux.send_keys('d')
        self.tmux.until(lambda lines: lines[-1].startswith('> cd'))
        open_lines = self.tmux.capture()
        self.tmux.send_keys(Key('Enter'))
        self.tmux.until(lambda lines: lines != open_lines)

        with open(history_file, 'r') as f:
            lines = f.readlines()
            assert len(lines) == 4
            assert lines[0].strip() == "a"
            assert lines[1].strip() == "b"
            assert lines[2].strip() == "c"
            assert lines[3].strip() == "cd"

    def test_cmd_history(self):
        """query history should work"""

        history_file = f'{self.tempname()}.cmd-history'

        self.tmux.send_keys(
            f"echo -e 'a\nb\nc' > {history_file}", Key('Enter'))
        self.tmux.send_keys(
            f"""{self.sk("-i -c 'echo {}'", '--cmd-history', history_file)}""", Key('Enter'))
        self.tmux.until(lambda lines: lines.ready_with_lines(1))
        self.tmux.send_keys(Ctrl('p'))
        self.tmux.until(lambda lines: lines.ready_with_matches(1))
        self.tmux.until(lambda lines: lines[-1].startswith('c> c'))
        self.tmux.send_keys(Ctrl('p'))
        self.tmux.until(lambda lines: lines.ready_with_matches(1))
        self.tmux.until(lambda lines: lines[-1].startswith('c> b'))
        self.tmux.send_keys('b')
        self.tmux.until(lambda lines: lines.ready_with_matches(1))
        self.tmux.send_keys(Ctrl('p'))
        self.tmux.until(lambda lines: lines.ready_with_matches(1))
        self.tmux.until(lambda lines: lines[-1].startswith('c> a'))

        self.tmux.send_keys(Ctrl('n'))
        self.tmux.until(lambda lines: lines.ready_with_matches(1))
        self.tmux.until(lambda lines: lines[-1].startswith('c> bb'))
        self.tmux.send_keys(Ctrl('n'))
        self.tmux.until(lambda lines: lines.ready_with_matches(1))
        self.tmux.until(lambda lines: lines[-1].startswith('c> c'))

        self.tmux.send_keys('d')
        self.tmux.until(lambda lines: lines[-1].startswith('c> cd'))
        open_lines = self.tmux.capture()
        self.tmux.send_keys(Key('Enter'))

        self.tmux.until(lambda lines: lines != open_lines)

        with open(history_file, 'r') as f:
            lines = f.readlines()
            assert len(lines) == 4
            assert lines[0].strip() == "a"
            assert lines[1].strip() == "b"
            assert lines[2].strip() == "c"
            assert lines[3].strip() == "cd"

    def test_execute_with_zero_result_ref(self):
        """execute should not panic with zero results #276"""
        self.tmux.send_keys(
            f"""echo -n "" | {self.sk("--bind 'enter:execute(less {})'")}""", Key('Enter'))
        self.tmux.until(lambda lines: lines.ready_with_lines(0))
        self.tmux.send_keys(Key('Enter'))
        self.tmux.send_keys(Key('q'))
        self.tmux.until(lambda lines: lines.ready_with_lines(0))
        # less is not executed at all
        self.tmux.until(lambda lines: lines[-1].startswith('> q'))
        self.tmux.send_keys(Ctrl('g'))

    def test_execute_with_zero_result_no_ref(self):
        """execute should not panic with zero results #276"""
        self.tmux.send_keys(
            f"""echo -n "" | {self.sk("--bind 'enter:execute(less)'")}""", Key('Enter'))
        self.tmux.until(lambda lines: lines.ready_with_lines(0))
        self.tmux.send_keys(Key('Enter'))
        self.tmux.send_keys(Key('q'))
        self.tmux.until(lambda lines: lines.ready_with_lines(0))
        self.tmux.send_keys(Ctrl('g'))

    def test_if_non_matched(self):
        """commands only effect if no item is matched"""
        self.tmux.send_keys(
            f"""echo "a\nb" | {self.sk("--bind 'enter:if-non-matched(backward-delete-char)'", "-q ab")}""", Key('Enter'))
        self.tmux.until(lambda lines: lines.ready_with_matches(0))
        self.tmux.send_keys(Key('Enter'))
        self.tmux.until(lambda lines: lines.ready_with_matches(1))
        self.tmux.send_keys(Key('Enter'))  # not triggered anymore
        self.tmux.until(lambda lines: lines.ready_with_matches(1))

    def test_nul_in_execute(self):
        """NUL should work in preview command see #278"""
        self.tmux.send_keys(
            f"""echo -ne 'a\\0b' | {self.sk("--preview='echo -en {} | hexdump -C'")}""", Key('Enter'))
        self.tmux.until(lambda lines: lines.ready_with_lines(1))
        self.tmux.until(lambda lines: lines.any_include('61 00 62'))

    def test_skip_to_pattern(self):
        self.tmux.send_keys(
            f"""echo -ne 'a/b/c' | {self.sk("--skip-to-pattern '[^/]*$'")}""", Key('Enter'))
        self.tmux.until(lambda lines: lines.ready_with_lines(1))
        self.tmux.until(lambda lines: lines.any_include('..c'))

    def test_multi_selection(self):
        self.tmux.send_keys(
            f"""echo -n 'a\nb\nc' | {self.sk("-m")}""", Key('Enter'))
        self.tmux.until(lambda lines: lines.ready_with_lines(3))
        self.tmux.until(lambda lines: lines[-3].startswith('> a'))
        self.tmux.send_keys(Key('b'))
        self.tmux.until(lambda lines: lines[-3].startswith('> b'))
        self.tmux.send_keys(Key('TAB'))
        self.tmux.until(lambda lines: lines[-3].startswith('>>b'))
        self.tmux.send_keys(Key('C-h'))
        self.tmux.until(lambda lines: lines[-4].startswith(' >b'))
        self.tmux.until(lambda lines: lines[-3].startswith('> a'))
        self.tmux.send_keys(Key('c'))
        self.tmux.until(lambda lines: lines[-3].startswith('> c'))
        self.tmux.send_keys(Key('TAB'))
        self.tmux.until(lambda lines: lines[-3].startswith('>>c'))
        self.tmux.send_keys(Key('C-h'))
        self.tmux.until(lambda lines: lines[-5].startswith(' >c'))
        self.tmux.until(lambda lines: lines[-4].startswith(' >b'))
        self.tmux.until(lambda lines: lines[-3].startswith('> a'))
        self.tmux.send_keys(Key('C-h'))
        self.tmux.until(lambda lines: lines[-4].startswith(' >b'))
        self.tmux.until(lambda lines: lines[-3].startswith('> a'))
        self.tmux.send_keys(Key('c'))
        self.tmux.until(lambda lines: lines[-3].startswith('>>c'))
        self.tmux.send_keys(Key('TAB'))
        self.tmux.until(lambda lines: lines[-3].startswith('> c'))
        self.tmux.send_keys(Key('C-h'))
        self.tmux.until(lambda lines: lines[-5].startswith('  c'))
        self.tmux.until(lambda lines: lines[-4].startswith(' >b'))
        self.tmux.until(lambda lines: lines[-3].startswith('> a'))
        self.tmux.send_keys(Key('C-h'))
        self.tmux.until(lambda lines: lines[-4].startswith(' >b'))
        self.tmux.until(lambda lines: lines[-3].startswith('> a'))
        self.tmux.send_keys(Key('a'))
        self.tmux.until(lambda lines: lines[-3].startswith('> a'))
        self.tmux.send_keys(Key('TAB'))
        self.tmux.until(lambda lines: lines[-3].startswith('>>a'))
        self.tmux.send_keys(Key('C-h'))
        self.tmux.until(lambda lines: lines[-5].startswith('  c'))
        self.tmux.until(lambda lines: lines[-4].startswith(' >b'))
        self.tmux.until(lambda lines: lines[-3].startswith('>>a'))
        self.tmux.send_keys(Key('Enter'))
        self.assertEqual('b\na', self.readonce().strip())

    def test_append_and_select(self):
        self.tmux.send_keys(
            f"""echo -n 'a\nb\nc' | {self.sk("-m --bind 'ctrl-f:append-and-select'")}""", Key('Enter'))
        self.tmux.until(lambda lines: lines.ready_with_lines(3))
        self.tmux.send_keys(Key('xyz'))
        self.tmux.until(lambda lines: lines.ready_with_matches(0))
        self.tmux.send_keys(Key('C-f'))
        self.tmux.until(lambda lines: lines[-3].startswith('>>xyz'))
        self.tmux.send_keys(Key('C-u'))
        self.tmux.until(lambda lines: lines[-6].startswith(' >xyz'))
        self.tmux.until(lambda lines: lines[-5].startswith('  c'))
        self.tmux.until(lambda lines: lines[-4].startswith('  b'))
        self.tmux.until(lambda lines: lines[-3].startswith('> a'))

    def test_pre_select_n(self):
        self.tmux.send_keys(
            f"""echo -n 'a\nb\nc' | {self.sk("-m --pre-select-n=1")}""", Key('Enter'))
        self.tmux.until(lambda lines: lines[-5].startswith('  c'))
        self.tmux.until(lambda lines: lines[-4].startswith('  b'))
        self.tmux.until(lambda lines: lines[-3].startswith('>>a'))

    def test_pre_select_items(self):
        args = "-m --pre-select-items=$'b\\nc'"
        self.tmux.send_keys(
            f"""echo -n 'a\nb\nc' | {self.sk(args)}""", Key('Enter'))
        self.tmux.until(lambda lines: lines[-5].startswith(' >c'))
        self.tmux.until(lambda lines: lines[-4].startswith(' >b'))
        self.tmux.until(lambda lines: lines[-3].startswith('> a'))

    def test_pre_select_pat(self):
        self.tmux.send_keys(
            f"""echo -n 'a\nb\nc' | {self.sk("-m --pre-select-pat='[b|c]'")}""", Key('Enter'))
        self.tmux.until(lambda lines: lines[-5].startswith(' >c'))
        self.tmux.until(lambda lines: lines[-4].startswith(' >b'))
        self.tmux.until(lambda lines: lines[-3].startswith('> a'))

    def test_pre_select_file(self):
        pre_select_file = f'{self.tempname()}.pre_select'
        self.tmux.send_keys(
            f"echo -e 'b\nc' > {pre_select_file}", Key('Enter'))
        args = f'''-m --pre-select-file={pre_select_file}'''

        self.tmux.send_keys(
            f"""echo -n 'a\nb\nc' | {self.sk(args)}""", Key('Enter'))
        self.tmux.until(lambda lines: lines[-5].startswith(' >c'))
        self.tmux.until(lambda lines: lines[-4].startswith(' >b'))
        self.tmux.until(lambda lines: lines[-3].startswith('> a'))

    def test_no_clear_if_empty(self):
        text_file = f'{self.tempname()}.txt'
        self.tmux.send_keys(f"echo -e 'b\\nc' > {text_file}", Key('Enter'))

        args = "-c 'cat {}'" + f''' -i --cmd-query='{text_file}' --no-clear-if-empty'''
        self.tmux.send_keys(f"""{self.sk(args)}""", Key('Enter'))
        self.tmux.until(lambda lines: lines[-4].startswith('  c'))
        self.tmux.until(lambda lines: lines[-3].startswith('> b'))

        self.tmux.send_keys(Key('xx'))
        self.tmux.until(lambda lines: lines.ready_with_matches(0))
        self.tmux.until(lambda lines: lines[-4].startswith('  c'))
        self.tmux.until(lambda lines: lines[-3].startswith('> b'))

    def test_preview_scroll_const(self):
        self.tmux.send_keys(
            f"""echo foo 123 321 | {self.sk("--preview 'seq 1000' --preview-window left:+123")}""", Key('Enter'))
        self.tmux.until(lambda lines: re.match(r'123.*123/1000', lines[0]))

    def test_preview_scroll_expr(self):
        args = "--preview 'seq 1000' --preview-window left:+{3}"
        self.tmux.send_keys(
            f"""echo foo 123 321 | {self.sk(args)}""", Key('Enter'))
        self.tmux.until(lambda lines: re.match(r'321.*321/1000', lines[0]))

    def test_preview_scroll_and_offset(self):
        args = "--preview 'seq 1000' --preview-window left:+{2}-2"

        self.tmux.send_keys(
            f"""echo foo 123 321 | {self.sk(args)}""", Key('Enter'))
        self.tmux.until(lambda lines: re.match(r'121.*121/1000', lines[0]))
        self.tmux.send_keys(Key('Enter'))

        self.tmux.send_keys(
            f"""echo foo :123: 321 | {self.sk(args)}""", Key('Enter'))
        self.tmux.until(lambda lines: re.match(r'121.*121/1000', lines[0]))
        self.tmux.send_keys(Key('Enter'))

    def test_issue_359_multi_byte_and_regex(self):
        self.tmux.send_keys(
            f"""echo 'ああa' | {self.sk("--regex -q 'a'")}""", Key('Enter'))
        self.tmux.until(lambda lines: lines.ready_with_matches(1))
        self.tmux.until(lambda lines: lines[-3].startswith('> ああa'))

    def test_issue_361_literal_space(self):
        args = '''-q "'foo\\ bar"'''
        self.tmux.send_keys(
            f"""echo 'foo bar\nfoo  bar' | {self.sk(args)}""", Key('Enter'))
        self.tmux.until(lambda lines: lines.ready_with_matches(1))
        self.tmux.until(lambda lines: lines[-3].startswith('> foo bar'))
        self.tmux.send_keys(Key('Enter'))

        # prevent bang ("!" sign) expansion
        self.tmux.send_keys(f"""set +o histexpand""", Key('Enter'))

        args = '''-q "'!foo\\ bar"'''
        self.tmux.send_keys(
            f"""echo 'foo bar\nfoo  bar' | {self.sk(args)}""", Key('Enter'))
        self.tmux.until(lambda lines: lines.ready_with_matches(1))
        self.tmux.until(lambda lines: lines[-3].startswith('> foo  bar'))
        self.tmux.send_keys(Key('Enter'))

        # revert option back
        self.tmux.send_keys(f"""set -o histexpand""", Key('Enter'))

<<<<<<< HEAD
    def setup_tmux_mock(self):
        bin_test_dir = "/tmp/sk-test-bin"
        mock_bin = pathlib.Path(
            __file__).parent.resolve().joinpath('mock.sh').resolve()
        self.tmux.send_keys(
            f'mkdir -p {bin_test_dir}; export PATH="{bin_test_dir}:$PATH"; cp {mock_bin} {bin_test_dir}/tmux; chmod +x {bin_test_dir}/*', Key('Enter'))

    def test_tmux_stdin(self):
        args = '--tmux'
        self.setup_tmux_mock()
        self.tmux.send_keys(
            f"""echo -e 'a\\nb\\nc' | {self.sk(args)}""", Key('Enter'))
        with open('/tmp/sk-test-mock/stdout', 'r') as f:
            tmux_cmd = f.readlines()[-1].strip()

        self.assertTrue(tmux_cmd.startswith("popup"))
        self.assertRegex(tmux_cmd,  "< *[^ ]*/sk-tmux-")

    def test_tmux_vanilla(self):
        args = '--tmux'
        self.setup_tmux_mock()
        self.tmux.send_keys(self.sk(args), Key('Enter'))
        with open('/tmp/sk-test-mock/stdout', 'r') as f:
            tmux_cmd = f.readlines()[-1].strip()

        self.assertTrue(tmux_cmd.startswith("popup"))
        self.assertNotRegex(tmux_cmd,  "< *[^ ]*/sk-tmux-")
=======
    def test_reload_no_arg(self):
        args = "--bind 'ctrl-a:reload'"
        sk = self.sk(args).replace('SKIM_DEFAULT_COMMAND=',
                                   "SKIM_DEFAULT_COMMAND='echo hello'")

        self.tmux.send_keys(
            f"""echo -e 'a\\nb\\nc' | {sk}""", Key('Enter'))
        self.tmux.until(lambda lines: lines.ready_with_matches(3))
        self.tmux.send_keys(Ctrl('a'))
        self.tmux.until(lambda lines: lines.ready_with_matches(1))

    def test_reload_arg(self):
        args = "--bind 'ctrl-a:reload(echo hello)'"
        sk = self.sk(args)

        self.tmux.send_keys(
            f"""echo -e 'a\\nb\\nc' | {sk}""", Key('Enter'))
        self.tmux.until(lambda lines: lines.ready_with_matches(3))
        self.tmux.send_keys(Ctrl('a'))
        self.tmux.until(lambda lines: lines.ready_with_matches(1))
>>>>>>> 1a09c664

    def test_version(self):
        self.tmux.send_keys(self.sk('--version'), Key('Enter'))
        time.sleep(0.1)
        self.assertRegex(self.readonce(), "^sk \\d+\\.\\d+\\.\\d+$")

    def test_tiebreak_default(self):
        input_cmd = "echo -n 'a\nc\nab\nac\nb'"
        args = ''
        self.tmux.send_keys(f"{input_cmd} | {self.sk(args)}", Key('Enter'))
        self.tmux.until(lambda l: l.ready_with_matches(5))
        self.tmux.until(lambda l: l[-3].startswith('> a'))
        self.tmux.send_keys(Key('b'))
        self.tmux.until(lambda l: l[-3].startswith('> b'))

    def test_tiebreak_index(self):
        input_cmd = "echo -n 'a\nc\nab\nac\nb'"
        args = '--tiebreak=index,score'
        self.tmux.send_keys(f"{input_cmd} | {self.sk(args)}", Key('Enter'))
        self.tmux.until(lambda l: l.ready_with_matches(5))
        self.tmux.until(lambda l: l[-3].startswith('> a'))
        self.tmux.send_keys(Key('b'))
        self.tmux.until(lambda l: l[-3].startswith('> ab'))

    def test_tiebreak_neg_index(self):
        input_cmd = "echo -n 'a\nb\nc\nab\nac'"
        args = '--tiebreak=-index,score'
        self.tmux.send_keys(f"{input_cmd} | {self.sk(args)}", Key('Enter'))
        self.tmux.until(lambda l: l.ready_with_matches(5))
        self.tmux.until(lambda l: l[-3].startswith('> a'))
        self.tmux.send_keys(Key('b'))
        self.tmux.until(lambda l: l[-3].startswith('> ab'))

    def test_tiebreak_neg_score(self):
        input_cmd = "echo -n 'a\nb\nc\nab\nac'"
        args = '--tiebreak=-score'
        self.tmux.send_keys(f"{input_cmd} | {self.sk(args)}", Key('Enter'))
        self.tmux.until(lambda l: l.ready_with_matches(5))
        self.tmux.until(lambda l: l[-3].startswith('> a'))
        self.tmux.send_keys(Key('b'))
        self.tmux.until(lambda l: l[-3].startswith('> ab'))

    def test_tiebreak_begin(self):
        input_cmd = "echo -n 'aaba\nb\nc\naba\nac'"
        args = '--tiebreak=begin,score'
        self.tmux.send_keys(f"{input_cmd} | {self.sk(args)}", Key('Enter'))
        self.tmux.until(lambda l: l.ready_with_matches(5))
        self.tmux.until(lambda l: l[-3].startswith('> aaba'))
        self.tmux.send_keys('ba')
        self.tmux.until(lambda l: l[-3].startswith('> aba'))

    def test_tiebreak_neg_begin(self):
        input_cmd = "echo -n 'aba\nb\nc\naaba\nac'"
        args = '--tiebreak=-begin,score'
        self.tmux.send_keys(f"{input_cmd} | {self.sk(args)}", Key('Enter'))
        self.tmux.until(lambda l: l.ready_with_matches(5))
        self.tmux.until(lambda l: l[-3].startswith('> aba'))
        self.tmux.send_keys('ba')
        self.tmux.until(lambda l: l[-3].startswith('> aaba'))

    def test_tiebreak_end(self):
        input_cmd = "echo -n 'aaba\nb\nc\naba\nac'"
        args = '--tiebreak=end,score'
        self.tmux.send_keys(f"{input_cmd} | {self.sk(args)}", Key('Enter'))
        self.tmux.until(lambda l: l.ready_with_matches(5))
        self.tmux.until(lambda l: l[-3].startswith('> aaba'))
        self.tmux.send_keys('ba')
        self.tmux.until(lambda l: l[-3].startswith('> aba'))

    def test_tiebreak_neg_end(self):
        input_cmd = "echo -n 'aba\nb\nc\naaba\nac'"
        args = '--tiebreak=-end,score'
        self.tmux.send_keys(f"{input_cmd} | {self.sk(args)}", Key('Enter'))
        self.tmux.until(lambda l: l.ready_with_matches(5))
        self.tmux.until(lambda l: l[-3].startswith('> aba'))
        self.tmux.send_keys('ba')
        self.tmux.until(lambda l: l[-3].startswith('> aaba'))

    def test_tiebreak_length(self):
        input_cmd = "echo -n 'aaba\nb\nc\naba\nac'"
        args = '--tiebreak=length,score'
        self.tmux.send_keys(f"{input_cmd} | {self.sk(args)}", Key('Enter'))
        self.tmux.until(lambda l: l.ready_with_matches(5))
        self.tmux.until(lambda l: l[-3].startswith('> b'))
        self.tmux.send_keys('ba')
        self.tmux.until(lambda l: l[-3].startswith('> aba'))

    def test_tiebreak_neg_length(self):
        input_cmd = "echo -n 'aaba\nb\nc\naba\nac'"
        args = '--tiebreak=-length,score'
        self.tmux.send_keys(f"{input_cmd} | {self.sk(args)}", Key('Enter'))
        self.tmux.until(lambda l: l.ready_with_matches(5))
        self.tmux.until(lambda l: l[-3].startswith('> aaba'))
        self.tmux.send_keys('c')
        self.tmux.until(lambda l: l[-3].startswith('> ac'))

def find_prompt(lines, interactive=False, reverse=False):
    linen = -1
    prompt = ">"
    if interactive:
        prompt = "c>"
    if reverse:
        linen = 0
    return lines[linen].startswith(prompt)


if __name__ == '__main__':
    unittest.main()<|MERGE_RESOLUTION|>--- conflicted
+++ resolved
@@ -1226,7 +1226,6 @@
         # revert option back
         self.tmux.send_keys(f"""set -o histexpand""", Key('Enter'))
 
-<<<<<<< HEAD
     def setup_tmux_mock(self):
         bin_test_dir = "/tmp/sk-test-bin"
         mock_bin = pathlib.Path(
@@ -1254,7 +1253,7 @@
 
         self.assertTrue(tmux_cmd.startswith("popup"))
         self.assertNotRegex(tmux_cmd,  "< *[^ ]*/sk-tmux-")
-=======
+
     def test_reload_no_arg(self):
         args = "--bind 'ctrl-a:reload'"
         sk = self.sk(args).replace('SKIM_DEFAULT_COMMAND=',
@@ -1275,7 +1274,6 @@
         self.tmux.until(lambda lines: lines.ready_with_matches(3))
         self.tmux.send_keys(Ctrl('a'))
         self.tmux.until(lambda lines: lines.ready_with_matches(1))
->>>>>>> 1a09c664
 
     def test_version(self):
         self.tmux.send_keys(self.sk('--version'), Key('Enter'))
