--- conflicted
+++ resolved
@@ -969,13 +969,6 @@
         self.tmux.until(lambda lines: lines[-1].startswith('> cd'))
         open_lines = self.tmux.capture()
         self.tmux.send_keys(Key('Enter'))
-
-<<<<<<< HEAD
-        self.tmux.send_keys(
-            f'[[ "$(echo -n $(cat {history_file}))" == "a b c cd" ]] && echo ok')
-        self.tmux.send_keys(Key('Enter'))
-        self.tmux.until(lambda lines: lines[-1].startswith('ok'))
-=======
         self.tmux.until(lambda lines: lines != open_lines)
 
         with open(history_file, 'r') as f:
@@ -985,7 +978,6 @@
             assert lines[1].strip() == "b"
             assert lines[2].strip() == "c"
             assert lines[3].strip() == "cd"
->>>>>>> 63f4e336
 
     def test_cmd_history(self):
         """query history should work"""
@@ -1021,12 +1013,6 @@
         open_lines = self.tmux.capture()
         self.tmux.send_keys(Key('Enter'))
 
-<<<<<<< HEAD
-        self.tmux.send_keys(
-            f'[[ "$(echo -n $(cat {history_file}))" == "a b c cd" ]] && echo ok')
-        self.tmux.send_keys(Key('Enter'))
-        self.tmux.until(lambda lines: lines[-1].startswith('ok'))
-=======
         self.tmux.until(lambda lines: lines != open_lines)
 
         with open(history_file, 'r') as f:
@@ -1036,7 +1022,6 @@
             assert lines[1].strip() == "b"
             assert lines[2].strip() == "c"
             assert lines[3].strip() == "cd"
->>>>>>> 63f4e336
 
     def test_execute_with_zero_result_ref(self):
         """execute should not panic with zero results #276"""
@@ -1073,11 +1058,7 @@
     def test_nul_in_execute(self):
         """NUL should work in preview command see #278"""
         self.tmux.send_keys(
-<<<<<<< HEAD
-            f"""echo -ne 'a\\0b' | {self.sk("--preview='echo -en {} | xxd'")}""", Key('Enter'))
-=======
             f"""echo -ne 'a\\0b' | {self.sk("--preview='echo -en {} | hexdump -C'")}""", Key('Enter'))
->>>>>>> 63f4e336
         self.tmux.until(lambda lines: lines.ready_with_lines(1))
         self.tmux.until(lambda lines: lines.any_include('61 00 62'))
 
@@ -1245,7 +1226,6 @@
         # revert option back
         self.tmux.send_keys(f"""set -o histexpand""", Key('Enter'))
 
-<<<<<<< HEAD
     def setup_tmux_mock(self):
         bin_test_dir = "/tmp/sk-test-bin"
         mock_bin = pathlib.Path(
@@ -1273,12 +1253,11 @@
 
         self.assertTrue(tmux_cmd.startswith("popup"))
         self.assertNotRegex(tmux_cmd,  "< *[^ ]*/sk-tmux-")
-=======
+
     def test_version(self):
         self.tmux.send_keys(self.sk('--version'), Key('Enter'))
         time.sleep(0.1)
         self.assertRegex(self.readonce(), "^sk \\d+\\.\\d+\\.\\d+$")
->>>>>>> 63f4e336
 
 
 def find_prompt(lines, interactive=False, reverse=False):
